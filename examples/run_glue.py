# coding=utf-8
# Copyright 2018 The Google AI Language Team Authors and The HuggingFace Inc. team.
# Copyright (c) 2018, NVIDIA CORPORATION.  All rights reserved.
#
# Licensed under the Apache License, Version 2.0 (the "License");
# you may not use this file except in compliance with the License.
# You may obtain a copy of the License at
#
#     http://www.apache.org/licenses/LICENSE-2.0
#
# Unless required by applicable law or agreed to in writing, software
# distributed under the License is distributed on an "AS IS" BASIS,
# WITHOUT WARRANTIES OR CONDITIONS OF ANY KIND, either express or implied.
# See the License for the specific language governing permissions and
# limitations under the License.
""" Finetuning the library models for sequence classification on GLUE (Bert, XLM, XLNet, RoBERTa)."""

from __future__ import absolute_import, division, print_function

import argparse
import glob
import logging
import os
import random

import numpy as np
import torch
from torch.utils.data import (DataLoader, RandomSampler, SequentialSampler,
                              TensorDataset)
from torch.utils.data.distributed import DistributedSampler
from tensorboardX import SummaryWriter
from tqdm import tqdm, trange

from pytorch_transformers import (WEIGHTS_NAME, BertConfig,
                                  BertForSequenceClassification, BertTokenizer,
                                  RobertaConfig,
                                  RobertaForSequenceClassification,
                                  RobertaTokenizer,
                                  XLMConfig, XLMForSequenceClassification,
                                  XLMTokenizer, XLNetConfig,
                                  XLNetForSequenceClassification,
                                  XLNetTokenizer)

from pytorch_transformers import AdamW, WarmupLinearSchedule

from utils_glue import (compute_metrics, convert_examples_to_features,
                        output_modes, processors)

logger = logging.getLogger(__name__)

ALL_MODELS = sum((tuple(conf.pretrained_config_archive_map.keys()) for conf in (BertConfig, XLNetConfig, XLMConfig, RobertaConfig)), ())

MODEL_CLASSES = {
    'bert': (BertConfig, BertForSequenceClassification, BertTokenizer),
    'xlnet': (XLNetConfig, XLNetForSequenceClassification, XLNetTokenizer),
    'xlm': (XLMConfig, XLMForSequenceClassification, XLMTokenizer),
    'roberta': (RobertaConfig, RobertaForSequenceClassification, RobertaTokenizer),
}


def set_seed(args):
    random.seed(args.seed)
    np.random.seed(args.seed)
    torch.manual_seed(args.seed)
    if args.n_gpu > 0:
        torch.cuda.manual_seed_all(args.seed)


def train(args, train_dataset, model, tokenizer):
    """ Train the model """
    if args.local_rank in [-1, 0]:
        tb_writer = SummaryWriter()

    args.train_batch_size = args.per_gpu_train_batch_size * max(1, args.n_gpu)
    train_sampler = RandomSampler(train_dataset) if args.local_rank == -1 else DistributedSampler(train_dataset)
    train_dataloader = DataLoader(train_dataset, sampler=train_sampler, batch_size=args.train_batch_size)

    if args.max_steps > 0:
        t_total = args.max_steps
        args.num_train_epochs = args.max_steps // (len(train_dataloader) // args.gradient_accumulation_steps) + 1
    else:
        t_total = len(train_dataloader) // args.gradient_accumulation_steps * args.num_train_epochs

    # Prepare optimizer and schedule (linear warmup and decay)
    no_decay = ['bias', 'LayerNorm.weight']
    optimizer_grouped_parameters = [
        {'params': [p for n, p in model.named_parameters() if not any(nd in n for nd in no_decay)], 'weight_decay': args.weight_decay},
        {'params': [p for n, p in model.named_parameters() if any(nd in n for nd in no_decay)], 'weight_decay': 0.0}
        ]
    optimizer = AdamW(optimizer_grouped_parameters, lr=args.learning_rate, eps=args.adam_epsilon)
    scheduler = WarmupLinearSchedule(optimizer, warmup_steps=args.warmup_steps, t_total=t_total)
    if args.fp16:
        try:
            from apex import amp
        except ImportError:
            raise ImportError("Please install apex from https://www.github.com/nvidia/apex to use fp16 training.")
        model, optimizer = amp.initialize(model, optimizer, opt_level=args.fp16_opt_level)

    # multi-gpu training (should be after apex fp16 initialization)
    if args.n_gpu > 1:
        model = torch.nn.DataParallel(model)

    # Distributed training (should be after apex fp16 initialization)
    if args.local_rank != -1:
        model = torch.nn.parallel.DistributedDataParallel(model, device_ids=[args.local_rank],
                                                          output_device=args.local_rank,
                                                          find_unused_parameters=True)

    # Train!
    logger.info("***** Running training *****")
    logger.info("  Num examples = %d", len(train_dataset))
    logger.info("  Num Epochs = %d", args.num_train_epochs)
    logger.info("  Instantaneous batch size per GPU = %d", args.per_gpu_train_batch_size)
    logger.info("  Total train batch size (w. parallel, distributed & accumulation) = %d",
                   args.train_batch_size * args.gradient_accumulation_steps * (torch.distributed.get_world_size() if args.local_rank != -1 else 1))
    logger.info("  Gradient Accumulation steps = %d", args.gradient_accumulation_steps)
    logger.info("  Total optimization steps = %d", t_total)

    global_step = 0
    tr_loss, logging_loss = 0.0, 0.0
    model.zero_grad()
    train_iterator = trange(int(args.num_train_epochs), desc="Epoch", disable=args.local_rank not in [-1, 0])
    set_seed(args)  # Added here for reproductibility (even between python 2 and 3)
    for _ in train_iterator:
        epoch_iterator = tqdm(train_dataloader, desc="Iteration", disable=args.local_rank not in [-1, 0])
        for step, batch in enumerate(epoch_iterator):
            model.train()
            batch = tuple(t.to(args.device) for t in batch)
            inputs = {'input_ids':      batch[0],
                      'attention_mask': batch[1],
                      'token_type_ids': batch[2] if args.model_type in ['bert', 'xlnet'] else None,  # XLM and RoBERTa don't use segment_ids
                      'labels':         batch[3]}
            outputs = model(**inputs)
            loss = outputs[0]  # model outputs are always tuple in pytorch-transformers (see doc)

            if args.n_gpu > 1:
                loss = loss.mean() # mean() to average on multi-gpu parallel training
            if args.gradient_accumulation_steps > 1:
                loss = loss / args.gradient_accumulation_steps

            if args.fp16:
                with amp.scale_loss(loss, optimizer) as scaled_loss:
                    scaled_loss.backward()
                torch.nn.utils.clip_grad_norm_(amp.master_params(optimizer), args.max_grad_norm)
            else:
                loss.backward()
                torch.nn.utils.clip_grad_norm_(model.parameters(), args.max_grad_norm)

            tr_loss += loss.item()
            if (step + 1) % args.gradient_accumulation_steps == 0:
                scheduler.step()  # Update learning rate schedule
                optimizer.step()
                model.zero_grad()
                global_step += 1

                if args.local_rank in [-1, 0] and args.logging_steps > 0 and global_step % args.logging_steps == 0:
                    # Log metrics
                    if args.local_rank == -1 and args.evaluate_during_training:  # Only evaluate when single GPU otherwise metrics may not average well
                        results = evaluate(args, model, tokenizer)
                        for key, value in results.items():
                            tb_writer.add_scalar('eval_{}'.format(key), value, global_step)
                    tb_writer.add_scalar('lr', scheduler.get_lr()[0], global_step)
                    tb_writer.add_scalar('loss', (tr_loss - logging_loss)/args.logging_steps, global_step)
                    logging_loss = tr_loss

                if args.local_rank in [-1, 0] and args.save_steps > 0 and global_step % args.save_steps == 0:
                    # Save model checkpoint
                    output_dir = os.path.join(args.output_dir, 'checkpoint-{}'.format(global_step))
                    if not os.path.exists(output_dir):
                        os.makedirs(output_dir)
                    model_to_save = model.module if hasattr(model, 'module') else model  # Take care of distributed/parallel training
                    model_to_save.save_pretrained(output_dir)
                    torch.save(args, os.path.join(output_dir, 'training_args.bin'))
                    logger.info("Saving model checkpoint to %s", output_dir)

            if args.max_steps > 0 and global_step > args.max_steps:
                epoch_iterator.close()
                break
        if args.max_steps > 0 and global_step > args.max_steps:
            train_iterator.close()
            break

    if args.local_rank in [-1, 0]:
        tb_writer.close()

    return global_step, tr_loss / global_step


def evaluate(args, model, tokenizer, prefix=""):
    # Loop to handle MNLI double evaluation (matched, mis-matched)
    eval_task_names = ("mnli", "mnli-mm") if args.task_name == "mnli" else (args.task_name,)
    eval_outputs_dirs = (args.output_dir, args.output_dir + '-MM') if args.task_name == "mnli" else (args.output_dir,)

    results = {}
    for eval_task, eval_output_dir in zip(eval_task_names, eval_outputs_dirs):
        eval_dataset = load_and_cache_examples(args, eval_task, tokenizer, evaluate=True)

        if not os.path.exists(eval_output_dir) and args.local_rank in [-1, 0]:
            os.makedirs(eval_output_dir)

        args.eval_batch_size = args.per_gpu_eval_batch_size * max(1, args.n_gpu)
        # Note that DistributedSampler samples randomly
        eval_sampler = SequentialSampler(eval_dataset) if args.local_rank == -1 else DistributedSampler(eval_dataset)
        eval_dataloader = DataLoader(eval_dataset, sampler=eval_sampler, batch_size=args.eval_batch_size)

        # Eval!
        logger.info("***** Running evaluation {} *****".format(prefix))
        logger.info("  Num examples = %d", len(eval_dataset))
        logger.info("  Batch size = %d", args.eval_batch_size)
        eval_loss = 0.0
        nb_eval_steps = 0
        preds = None
        out_label_ids = None
        for batch in tqdm(eval_dataloader, desc="Evaluating"):
            model.eval()
            batch = tuple(t.to(args.device) for t in batch)

            with torch.no_grad():
                inputs = {'input_ids':      batch[0],
                          'attention_mask': batch[1],
                          'token_type_ids': batch[2] if args.model_type in ['bert', 'xlnet'] else None,  # XLM and RoBERTa don't use segment_ids
                          'labels':         batch[3]}
                outputs = model(**inputs)
                tmp_eval_loss, logits = outputs[:2]

                eval_loss += tmp_eval_loss.mean().item()
            nb_eval_steps += 1
            if preds is None:
                preds = logits.detach().cpu().numpy()
                out_label_ids = inputs['labels'].detach().cpu().numpy()
            else:
                preds = np.append(preds, logits.detach().cpu().numpy(), axis=0)
                out_label_ids = np.append(out_label_ids, inputs['labels'].detach().cpu().numpy(), axis=0)

        eval_loss = eval_loss / nb_eval_steps
        if args.output_mode == "classification":
            preds = np.argmax(preds, axis=1)
        elif args.output_mode == "regression":
            preds = np.squeeze(preds)
        result = compute_metrics(eval_task, preds, out_label_ids)
        results.update(result)

        output_eval_file = os.path.join(eval_output_dir, "eval_results.txt")
        with open(output_eval_file, "w") as writer:
            logger.info("***** Eval results {} *****".format(prefix))
            for key in sorted(result.keys()):
                logger.info("  %s = %s", key, str(result[key]))
                writer.write("%s = %s\n" % (key, str(result[key])))

    return results


def load_and_cache_examples(args, task, tokenizer, evaluate=False):
    if args.local_rank not in [-1, 0] and not evaluate:
        torch.distributed.barrier()  # Make sure only the first process in distributed training process the dataset, and the others will use the cache

    processor = processors[task]()
    output_mode = output_modes[task]
    # Load data features from cache or dataset file
    cached_features_file = os.path.join(args.data_dir, 'cached_{}_{}_{}_{}'.format(
        'dev' if evaluate else 'train',
        list(filter(None, args.model_name_or_path.split('/'))).pop(),
        str(args.max_seq_length),
        str(task)))
    if os.path.exists(cached_features_file):
        logger.info("Loading features from cached file %s", cached_features_file)
        features = torch.load(cached_features_file)
    else:
        logger.info("Creating features from dataset file at %s", args.data_dir)
        label_list = processor.get_labels()
        if task in ['mnli', 'mnli-mm'] and args.model_type in ['roberta']:
            # HACK(label indices are swapped in RoBERTa pretrained model)
            label_list[1], label_list[2] = label_list[2], label_list[1] 
        examples = processor.get_dev_examples(args.data_dir) if evaluate else processor.get_train_examples(args.data_dir)
        features = convert_examples_to_features(examples, label_list, args.max_seq_length, tokenizer, output_mode,
            cls_token_at_end=bool(args.model_type in ['xlnet']),            # xlnet has a cls token at the end
            cls_token=tokenizer.cls_token,
            cls_token_segment_id=2 if args.model_type in ['xlnet'] else 0,
            sep_token=tokenizer.sep_token,
            sep_token_extra=bool(args.model_type in ['roberta']),           # roberta uses an extra separator b/w pairs of sentences, cf. github.com/pytorch/fairseq/commit/1684e166e3da03f5b600dbb7855cb98ddfcd0805
            pad_on_left=bool(args.model_type in ['xlnet']),                 # pad on the left for xlnet
            pad_token=tokenizer.convert_tokens_to_ids([tokenizer.pad_token])[0],
            pad_token_segment_id=4 if args.model_type in ['xlnet'] else 0,
        )
        if args.local_rank in [-1, 0]:
            logger.info("Saving features into cached file %s", cached_features_file)
            torch.save(features, cached_features_file)

    if args.local_rank == 0 and not evaluate:
        torch.distributed.barrier()  # Make sure only the first process in distributed training process the dataset, and the others will use the cache

    # Convert to Tensors and build dataset
    all_input_ids = torch.tensor([f.input_ids for f in features], dtype=torch.long)
    all_input_mask = torch.tensor([f.input_mask for f in features], dtype=torch.long)
    all_segment_ids = torch.tensor([f.segment_ids for f in features], dtype=torch.long)
    if output_mode == "classification":
        all_label_ids = torch.tensor([f.label_id for f in features], dtype=torch.long)
    elif output_mode == "regression":
        all_label_ids = torch.tensor([f.label_id for f in features], dtype=torch.float)

    dataset = TensorDataset(all_input_ids, all_input_mask, all_segment_ids, all_label_ids)
    return dataset


def main():
    parser = argparse.ArgumentParser()

    ## Required parameters
    parser.add_argument("--data_dir", default=None, type=str, required=True,
                        help="The input data dir. Should contain the .tsv files (or other data files) for the task.")
    parser.add_argument("--model_type", default=None, type=str, required=True,
                        help="Model type selected in the list: " + ", ".join(MODEL_CLASSES.keys()))
    parser.add_argument("--model_name_or_path", default=None, type=str, required=True,
                        help="Path to pre-trained model or shortcut name selected in the list: " + ", ".join(ALL_MODELS))
    parser.add_argument("--task_name", default=None, type=str, required=True,
                        help="The name of the task to train selected in the list: " + ", ".join(processors.keys()))
    parser.add_argument("--output_dir", default=None, type=str, required=True,
                        help="The output directory where the model predictions and checkpoints will be written.")

    ## Other parameters
    parser.add_argument("--config_name", default="", type=str,
                        help="Pretrained config name or path if not the same as model_name")
    parser.add_argument("--tokenizer_name", default="", type=str,
                        help="Pretrained tokenizer name or path if not the same as model_name")
    parser.add_argument("--cache_dir", default="", type=str,
                        help="Where do you want to store the pre-trained models downloaded from s3")
    parser.add_argument("--max_seq_length", default=128, type=int,
                        help="The maximum total input sequence length after tokenization. Sequences longer "
                             "than this will be truncated, sequences shorter will be padded.")
    parser.add_argument("--do_train", action='store_true',
                        help="Whether to run training.")
    parser.add_argument("--do_eval", action='store_true',
                        help="Whether to run eval on the dev set.")
    parser.add_argument("--evaluate_during_training", action='store_true',
                        help="Rul evaluation during training at each logging step.")
    parser.add_argument("--do_lower_case", action='store_true',
                        help="Set this flag if you are using an uncased model.")

    parser.add_argument("--per_gpu_train_batch_size", default=8, type=int,
                        help="Batch size per GPU/CPU for training.")
    parser.add_argument("--per_gpu_eval_batch_size", default=8, type=int,
                        help="Batch size per GPU/CPU for evaluation.")
    parser.add_argument('--gradient_accumulation_steps', type=int, default=1,
                        help="Number of updates steps to accumulate before performing a backward/update pass.")
    parser.add_argument("--learning_rate", default=5e-5, type=float,
                        help="The initial learning rate for Adam.")
    parser.add_argument("--weight_decay", default=0.0, type=float,
                        help="Weight deay if we apply some.")
    parser.add_argument("--adam_epsilon", default=1e-8, type=float,
                        help="Epsilon for Adam optimizer.")
    parser.add_argument("--max_grad_norm", default=1.0, type=float,
                        help="Max gradient norm.")
    parser.add_argument("--num_train_epochs", default=3.0, type=float,
                        help="Total number of training epochs to perform.")
    parser.add_argument("--max_steps", default=-1, type=int,
                        help="If > 0: set total number of training steps to perform. Override num_train_epochs.")
    parser.add_argument("--warmup_steps", default=0, type=int,
                        help="Linear warmup over warmup_steps.")

    parser.add_argument('--logging_steps', type=int, default=50,
                        help="Log every X updates steps.")
    parser.add_argument('--save_steps', type=int, default=50,
                        help="Save checkpoint every X updates steps.")
    parser.add_argument("--eval_all_checkpoints", action='store_true',
                        help="Evaluate all checkpoints starting with the same prefix as model_name ending and ending with step number")
    parser.add_argument("--no_cuda", action='store_true',
                        help="Avoid using CUDA when available")
    parser.add_argument('--overwrite_output_dir', action='store_true',
                        help="Overwrite the content of the output directory")
    parser.add_argument('--overwrite_cache', action='store_true',
                        help="Overwrite the cached training and evaluation sets")
    parser.add_argument('--seed', type=int, default=42,
                        help="random seed for initialization")

    parser.add_argument('--fp16', action='store_true',
                        help="Whether to use 16-bit (mixed) precision (through NVIDIA apex) instead of 32-bit")
    parser.add_argument('--fp16_opt_level', type=str, default='O1',
                        help="For fp16: Apex AMP optimization level selected in ['O0', 'O1', 'O2', and 'O3']."
                             "See details at https://nvidia.github.io/apex/amp.html")
    parser.add_argument("--local_rank", type=int, default=-1,
                        help="For distributed training: local_rank")
    parser.add_argument('--server_ip', type=str, default='', help="For distant debugging.")
    parser.add_argument('--server_port', type=str, default='', help="For distant debugging.")
    args = parser.parse_args()

    if os.path.exists(args.output_dir) and os.listdir(args.output_dir) and args.do_train and not args.overwrite_output_dir:
        raise ValueError("Output directory ({}) already exists and is not empty. Use --overwrite_output_dir to overcome.".format(args.output_dir))

    # Setup distant debugging if needed
    if args.server_ip and args.server_port:
        # Distant debugging - see https://code.visualstudio.com/docs/python/debugging#_attach-to-a-local-script
        import ptvsd
        print("Waiting for debugger attach")
        ptvsd.enable_attach(address=(args.server_ip, args.server_port), redirect_output=True)
        ptvsd.wait_for_attach()

    # Setup CUDA, GPU & distributed training
    if args.local_rank == -1 or args.no_cuda:
        device = torch.device("cuda" if torch.cuda.is_available() and not args.no_cuda else "cpu")
        args.n_gpu = torch.cuda.device_count()
    else:  # Initializes the distributed backend which will take care of sychronizing nodes/GPUs
        torch.cuda.set_device(args.local_rank)
        device = torch.device("cuda", args.local_rank)
        torch.distributed.init_process_group(backend='nccl')
        args.n_gpu = 1
    args.device = device

    # Setup logging
    logging.basicConfig(format = '%(asctime)s - %(levelname)s - %(name)s -   %(message)s',
                        datefmt = '%m/%d/%Y %H:%M:%S',
                        level = logging.INFO if args.local_rank in [-1, 0] else logging.WARN)
    logger.warning("Process rank: %s, device: %s, n_gpu: %s, distributed training: %s, 16-bits training: %s",
                    args.local_rank, device, args.n_gpu, bool(args.local_rank != -1), args.fp16)

    # Set seed
    set_seed(args)

    # Prepare GLUE task
    args.task_name = args.task_name.lower()
    if args.task_name not in processors:
        raise ValueError("Task not found: %s" % (args.task_name))
    processor = processors[args.task_name]()
    args.output_mode = output_modes[args.task_name]
    label_list = processor.get_labels()
    num_labels = len(label_list)

    # Load pretrained model and tokenizer
    if args.local_rank not in [-1, 0]:
        torch.distributed.barrier()  # Make sure only the first process in distributed training will download model & vocab

    args.model_type = args.model_type.lower()
    config_class, model_class, tokenizer_class = MODEL_CLASSES[args.model_type]
    config = config_class.from_pretrained(args.config_name if args.config_name else args.model_name_or_path, num_labels=num_labels, finetuning_task=args.task_name)
    tokenizer = tokenizer_class.from_pretrained(args.tokenizer_name if args.tokenizer_name else args.model_name_or_path, do_lower_case=args.do_lower_case)
    model = model_class.from_pretrained(args.model_name_or_path, from_tf=bool('.ckpt' in args.model_name_or_path), config=config)

    if args.local_rank == 0:
        torch.distributed.barrier()  # Make sure only the first process in distributed training will download model & vocab

    model.to(args.device)

    logger.info("Training/evaluation parameters %s", args)


    # Training
    if args.do_train:
        train_dataset = load_and_cache_examples(args, args.task_name, tokenizer, evaluate=False)
        global_step, tr_loss = train(args, train_dataset, model, tokenizer)
        logger.info(" global_step = %s, average loss = %s", global_step, tr_loss)


    # Saving best-practices: if you use defaults names for the model, you can reload it using from_pretrained()
    if args.do_train and (args.local_rank == -1 or torch.distributed.get_rank() == 0):
        # Create output directory if needed
        if not os.path.exists(args.output_dir) and args.local_rank in [-1, 0]:
            os.makedirs(args.output_dir)

        logger.info("Saving model checkpoint to %s", args.output_dir)
        # Save a trained model, configuration and tokenizer using `save_pretrained()`.
        # They can then be reloaded using `from_pretrained()`
        model_to_save = model.module if hasattr(model, 'module') else model  # Take care of distributed/parallel training
        model_to_save.save_pretrained(args.output_dir)
        tokenizer.save_pretrained(args.output_dir)

        # Good practice: save your training arguments together with the trained model
        torch.save(args, os.path.join(args.output_dir, 'training_args.bin'))

        # Load a trained model and vocabulary that you have fine-tuned
        model = model_class.from_pretrained(args.output_dir)
<<<<<<< HEAD
=======
        tokenizer = tokenizer_class.from_pretrained(args.output_dir, do_lower_case=args.do_lower_case)
>>>>>>> e0caab0c
        model.to(args.device)


    # Evaluation
    results = {}
    if args.do_eval and args.local_rank in [-1, 0]:
        tokenizer = tokenizer_class.from_pretrained(args.output_dir, do_lower_case=args.do_lower_case)
        checkpoints = [args.output_dir]
        if args.eval_all_checkpoints:
            checkpoints = list(os.path.dirname(c) for c in sorted(glob.glob(args.output_dir + '/**/' + WEIGHTS_NAME, recursive=True)))
            logging.getLogger("pytorch_transformers.modeling_utils").setLevel(logging.WARN)  # Reduce logging
        logger.info("Evaluate the following checkpoints: %s", checkpoints)
        for checkpoint in checkpoints:
            global_step = checkpoint.split('-')[-1] if len(checkpoints) > 1 else ""
            model = model_class.from_pretrained(checkpoint)
            model.to(args.device)
            result = evaluate(args, model, tokenizer, prefix=global_step)
            result = dict((k + '_{}'.format(global_step), v) for k, v in result.items())
            results.update(result)

    return results


if __name__ == "__main__":
    main()<|MERGE_RESOLUTION|>--- conflicted
+++ resolved
@@ -467,10 +467,7 @@
 
         # Load a trained model and vocabulary that you have fine-tuned
         model = model_class.from_pretrained(args.output_dir)
-<<<<<<< HEAD
-=======
         tokenizer = tokenizer_class.from_pretrained(args.output_dir, do_lower_case=args.do_lower_case)
->>>>>>> e0caab0c
         model.to(args.device)
 
 
